--- conflicted
+++ resolved
@@ -36,11 +36,8 @@
 	SyncInterval     time.Duration
 	RotationInterval time.Duration
 	SVIDStoreCache   *storecache.Cache
-<<<<<<< HEAD
 	SVIDCacheMaxSize int
-=======
 	NodeAttestor     nodeattestor.NodeAttestor
->>>>>>> fd449b41
 
 	// Clk is the clock the manager will use to get time
 	Clk clock.Clock
